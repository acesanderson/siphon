from Siphon.database.postgres.PGRES_siphon import get_siphon_by_hash, insert_siphon
from Siphon.data.extensions import extensions
import hashlib
from pathlib import Path


dir_path = Path(__file__).parent
asset_dir = dir_path / "assets"
asset_files = list(asset_dir.glob("*.*"))


# Our functions
def hash_file(filepath):
    """Generate SHA-256 hash of file contents"""
    sha256_hash = hashlib.sha256()
    with open(filepath, "rb") as f:
        # Read in chunks to handle large files efficiently
        for chunk in iter(lambda: f.read(4096), b""):
            sha256_hash.update(chunk)
    return sha256_hash.hexdigest()


def route_file(file_path: Path):
    """Route the file to the appropriate handler based on its extension."""
    ext = file_path.suffix.lower()
    for category, exts in extensions.items():
        if ext in exts:
            return category
    return "unknown"


def convert_markitdown(file_path: Path):
    """Convert a file using MarkItDown."""
    from markitdown import MarkItDown

    if not file_path.exists():
        raise FileNotFoundError(f"File not found: {file_path}")
    if not file_path.suffix.lower() in extensions["markitdown"]:
        raise ValueError(f"File type not supported for MarkItDown: {file_path.suffix}")
    # Do the conversion
    md = MarkItDown()
    return md.convert(file_path)


def convert_raw(file_path: Path):
    """Convert raw files (CSV, JSON, etc.) to text."""
    if not file_path.exists():
        raise FileNotFoundError(f"File not found: {file_path}")
    if not file_path.suffix.lower() in extensions["raw"]:
        raise ValueError(
            f"File type not supported for raw conversion: {file_path.suffix}"
        )
    # Implement raw conversion logic here
    with open(file_path, "r") as f:
        return f.read()


def convert_code(file_path: Path):
    """Convert code files to text."""
    if not file_path.exists():
        raise FileNotFoundError(f"File not found: {file_path}")
    if not file_path.suffix.lower() in extensions["code"]:
        raise ValueError(
            f"File type not supported for code conversion: {file_path.suffix}"
        )
    # Implement code conversion logic here
    with open(file_path, "r") as f:
        return f.read()


def convert_audio(file_path: Path):
    """Convert audio/video files using Whisper."""
    from Siphon.ingestion.audio.audio import get_transcript

    if not file_path.exists():
        raise FileNotFoundError(f"File not found: {file_path}")
    if not file_path.suffix.lower() in extensions["audio"]:
        raise ValueError(
            f"File type not supported for Whisper conversion: {file_path.suffix}"
        )
    output = get_transcript(file_path)
    return output


def convert_video(file_path: Path):
    """Convert video files to text."""
    if not file_path.exists():
        raise FileNotFoundError(f"File not found: {file_path}")
    if not file_path.suffix.lower() in extensions["video"]:
        raise ValueError(
            f"File type not supported for video conversion: {file_path.suffix}"
        )
    # Implement video conversion logic here
    # Placeholder for actual video conversion implementation
    raise NotImplementedError("Video conversion not implemented yet.")


def convert_image(file_path: Path):
    """Convert image files using OCR."""
    if not file_path.exists():
        raise FileNotFoundError(f"File not found: {file_path}")
    if not file_path.suffix.lower() in extensions["image"]:
        raise ValueError(
            f"File type not supported for OCR conversion: {file_path.suffix}"
        )
    from Siphon.ingestion.image.image import describe_image

    output = describe_image(file_path)
    return output


def convert_archive(file_path: Path):
    """Extract and convert archive files."""
    if not file_path.exists():
        raise FileNotFoundError(f"File not found: {file_path}")
    if not file_path.suffix.lower() in extensions["archive"]:
        raise ValueError(
            f"File type not supported for archive conversion: {file_path.suffix}"
        )
    # Implement archive extraction logic here
    # Placeholder for actual archive extraction implementation
    raise NotImplementedError("Archive extraction not implemented yet.")


def convert_specialized(file_path: Path):
    """Convert specialized files (e.g., ePub, mobi)."""
    if not file_path.exists():
        raise FileNotFoundError(f"File not found: {file_path}")
    if not file_path.suffix.lower() in extensions["specialized"]:
        raise ValueError(
            f"File type not supported for specialized conversion: {file_path.suffix}"
        )
    # Implement specialized file conversion logic here
    # Placeholder for actual specialized file conversion implementation
    raise NotImplementedError("Specialized file conversion not implemented yet.")


def retrieve_file_context(file_path: Path) -> str:
    category = route_file(file_path)
    """Convert a file based on its type."""
    output = ""
    match category:
        case "markitdown":
            output = convert_markitdown(file_path)
        case "raw":
            output = convert_raw(file_path)
        case "code":
            output = convert_code(file_path)
        case "audio":
            output = convert_audio(file_path)
        case "video":
            output = convert_video(file_path)
        case "image":
            output = convert_image(file_path)
        case "archive":
            output = convert_archive(file_path)
        case "specialized":
            output = convert_specialized(file_path)
        case "unknown":
            raise ValueError(f"Unknown file type for: {file_path}")
        case _:
            raise ValueError(f"Unsupported file type: {file_path.suffix}")
<<<<<<< HEAD

    if output:
        return output
    else:
        raise ValueError(f"Failed to convert file: {file_path}")
=======
    return output
>>>>>>> cbf3b05d
<|MERGE_RESOLUTION|>--- conflicted
+++ resolved
@@ -160,12 +160,8 @@
             raise ValueError(f"Unknown file type for: {file_path}")
         case _:
             raise ValueError(f"Unsupported file type: {file_path.suffix}")
-<<<<<<< HEAD
 
     if output:
         return output
     else:
-        raise ValueError(f"Failed to convert file: {file_path}")
-=======
-    return output
->>>>>>> cbf3b05d
+        raise ValueError(f"Failed to convert file: {file_path}")