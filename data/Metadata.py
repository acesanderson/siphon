--- conflicted
+++ resolved
@@ -20,168 +20,9 @@
     - from_dict: for deserializing from a dictionary (handled within this class, returning subclass instances)
     """
 
-<<<<<<< HEAD
-    @classmethod
-    def from_uri(cls, uri: URI):
-        """
-        Factory method to create metadata from a URI string.
-        Routes to the appropriate subclass constructor based on the URI type.
-        """
-        match uri.source_type:
-            case "youtube":
-                return YouTubeMetadata.from_uri(uri)
-            case "file":
-                return FileMetadata.from_uri(uri)
-            case "article":
-                return OnlineMetadata.from_uri(uri)
-            case "email":
-                return EmailMetadata.from_uri(uri)
-            case "github":
-                return GitHubMetadata.from_uri(uri)
-            case "obsidian":
-                return ObsidianMetadata.from_uri(uri)
-            case "drive":
-                return FileMetadata.from_uri(uri)
-            case _:
-                raise ValueError(f"Unsupported source type: {uri.source_type}")
-
-    @classmethod
-    def from_dict(cls, data: dict):
-        """
-        Deserialize from a dictionary to an instance of the appropriate subclass.
-        """
-        if "file_path" in data.keys():
-            return FileMetadata(**data)
-        elif "video_id" in data.keys():
-            return YouTubeMetadata(**data)
-        elif "url" in data.keys():
-            return OnlineMetadata(**data)
-        elif "message_id" in data.keys():
-            return EmailMetadata(**data)
-        elif "repository_name" in data.keys():
-            return GitHubMetadata(**data)
-        elif "note_path" in data.keys():
-            return ObsidianMetadata(**data)
-        elif "file_id" in data.keys():
-            return FileMetadata(**data)
-
-
-class FileMetadata(Metadata):
-    file_path: str
-    file_size: int
-    mime_type: str
-    file_extension: str
-    content_created_at: Optional[int]
-    content_modified_at: Optional[int]
-
-    @classmethod
-    def from_uri(cls, uri: URI):
-        """Factory method to create FileMetadata from a URI object."""
-        from pathlib import Path
-        import mimetypes
-
-        path = Path(uri.source)
-        return cls(
-            file_path=str(path.resolve()),
-            file_size=path.stat().st_size,
-            mime_type=mimetypes.guess_type(path)[0] or "application/octet-stream",
-            file_extension=path.suffix,
-            content_created_at=int(path.stat().st_ctime),
-            content_modified_at=int(path.stat().st_mtime),
-        )
-
-
-class YouTubeMetadata(Metadata):
-    video_id: str
-    channel_name: str
-    duration_seconds: float
-    view_count: Optional[int] = None
-    upload_date: Optional[int] = None
-
-    @classmethod
-    def from_uri(cls, uri: URI):
-        """
-        Factory method to create YouTubeMetadata from a URI object.
-        Extracts video_id and channel_name from the URI.
-        """
-        if not uri.uri.startswith("https://www.youtube.com/watch?v="):
-            raise ValueError("Invalid YouTube URI format")
-
-        raise NotImplementedError("YouTubeMetadata parsing not implemented yet.")
-
-
-class OnlineMetadata(Metadata):
-    url: str
-    html_title: Optional[str] = None
-    content_type: Optional[str] = None  # e.g., "article", "blog", "news"
-
-    @classmethod
-    def from_uri(cls, uri: URI):
-        """
-        Factory method to create OnlineMetadata from a URI object.
-        Extracts URL and optionally HTML title and content type.
-        """
-        if not uri.uri.startswith(("http://", "https://")):
-            raise ValueError("Invalid URL format")
-
-        raise NotImplementedError("OnlineMetadata parsing not implemented yet.")
-
-
-class EmailMetadata(Metadata):
-    message_id: str
-    from_address: str
-    to_addresses: list[str]
-    subject: str
-    has_attachments: bool = False
-    received_time: Optional[int] = None  # Unix timestamp
-
-    @classmethod
-    def from_uri(cls, uri: URI):
-        """
-        Factory method to create EmailMetadata from a URI object.
-        Extracts message_id and other email-specific fields.
-        """
-        if not uri.uri.startswith("email:"):
-            raise ValueError("Invalid email URI format")
-
-        raise NotImplementedError("EmailMetadata parsing not implemented yet.")
-
-
-class GitHubMetadata(Metadata):
-    repository_name: str
-    file_path_in_repo: str
-    branch_name: str = "main"
-
-    @classmethod
-    def from_uri(cls, uri: URI):
-        """
-        Factory method to create GitHubMetadata from a URI object.
-        Extracts repository name, file path, and branch name from the URI.
-        """
-        from urllib.parse import urlparse
-
-        parsed_url = urlparse(uri.source)
-        path_parts = parsed_url.path.strip("/").split("/")
-        if len(path_parts) < 3:
-            raise ValueError("Invalid GitHub URL format")
-
-        raise NotImplementedError("GitHubMetadata parsing not implemented yet.")
-
-
-class ObsidianMetadata(FileMetadata):
-    """Inherits and mixes with FileMetadata for Obsidian-specific notes."""
-
-    note_path: str
-    wiki_links: list[str] = []
-    urls: list[str] = []
-    tags: list[str] = []
-    note_type: Literal["daily", "code_project", "organization", "topic", "generic"] = (
-        "generic"
-=======
     sourcetype: SourceType = Field(
         ...,
         description="Type of source for the metadata, e.g., YouTube, File, Article, etc.",
->>>>>>> 46fdf3c5
     )
 
     # Temporal data (as Unix timestamps)
@@ -202,35 +43,7 @@
         """
         from Siphon.metadata.metadata_classes import MetadataClasses
 
-<<<<<<< HEAD
-class ToDoMetadata(Metadata):
-    """
-    Obsidian ToDos, as scraped when prcoessing obsidian files.
-    Needs some special thinking about how to handle, resolve duplicates, etc.
-    Also needs implementation of URI, ingestion, etc.
-    Design backwards from my ADHD brain and how you would handle a mass of todos, some of which will never be completed.
-    """
-
-    source_file: URI = Field(..., description="URI for file to do is associated with.")
-    date_created: int = Field(
-        ...,
-        description="Unix epoch time for when todo was first detected by scripts / last modified data for file on first scrape.",
-    )
-    date_completed: int = Field(
-        ...,
-        description="Unix epoch time for first time todo was noticed to be completed.",
-    )
-    tags: list[str] = Field(
-        default_factory=list, description="Any tags associated with a todo, a la #tag"
-    )
-
-    @classmethod
-    def from_uri(cls, uri: URI):
-        _ = uri
-        raise NotImplementedError("ToDos not implemented yet.")
-=======
         for metadata_class in MetadataClasses:
             if metadata_class.sourcetype == cls.sourcetype:
                 logger.info(f"Using Metadata class: {metadata_class.__name__}")
-                return metadata_class.from_uri(uri)
->>>>>>> 46fdf3c5
+                return metadata_class.from_uri(uri)